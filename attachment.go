--- conflicted
+++ resolved
@@ -90,22 +90,10 @@
 
 			a.Url = baseUrl + a.Date.Format("/2006/01/") + a.FileName
 
-<<<<<<< HEAD
-			// prepare for storing to cache
-			key := fmt.Sprintf(CacheKeyAttachment, a.Id)
-
-			keys = append(keys, key)
-
-=======
->>>>>>> a2525ae7
 			// insert into return set
 			for _, index := range keyMap[fmt.Sprintf(CacheKeyAttachment, a.Id)] {
 				ret[index] = &a
 			}
-		}
-
-		for _, key := range keys {
-			toCache = append(toCache, ret[keyMap[key]])
 		}
 
 		for _, filter := range wp.filters[FilterAfterGetAttachments] {
