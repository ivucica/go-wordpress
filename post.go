--- conflicted
+++ resolved
@@ -96,14 +96,6 @@
 				}
 			}()
 
-<<<<<<< HEAD
-			// prepare for storing to cache
-			key := fmt.Sprintf(CacheKeyPost, p.Id)
-
-			keys = append(keys, key)
-
-=======
->>>>>>> a2525ae7
 			// insert into return set
 			for _, index := range keyMap[fmt.Sprintf(CacheKeyPost, p.Id)] {
 				ret[index] = &p
@@ -128,10 +120,6 @@
 			}
 		}
 
-		for _, key := range keys {
-			toCache = append(toCache, ret[keyMap[key]])
-		}
-
 		// just let this run, no callback is needed
 		go wp.cacheSetByKeyMap(keyMap, ret)
 	}
